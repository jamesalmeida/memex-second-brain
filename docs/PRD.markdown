--- conflicted
+++ resolved
@@ -238,11 +238,7 @@
   - Tablet: Optional Drawer stays open or hides. Grid defaults to being 4 columns rather than 2 like mobile.   
 - **Components**:
   - **ItemCard**: Type-specific UI (e.g., YouTube video overlay, X video player using Expo AV).
-<<<<<<< HEAD
   - **FilterPills**: Displays active filters (content type and tags) as removable pills positioned below HeaderBar and above cards grid. Each pill has an X button to remove the filter. Horizontal scrolling for multiple filters. Only renders when filters are active. Theme-aware (light/dark mode).
-  - **Bottom Sheets**: Edxpanded Items, Capture, New Space, Edit Space, Settings, Item Chats (dismiss via swipe or button). `@gorhom/bottom-sheet` for sliding chat UI; covers prior view; swipe-down to dismiss.
-  - **VideoPlayer**: Expo AV with autoplay, mute, loop, and lazy loading.  
-=======
   - **Bottom Sheets**: Expanded Items, Capture, New Space, Edit Space, Settings, Tag Manager, Item Chats (dismiss via swipe or button). `@gorhom/bottom-sheet` for sliding chat UI; covers prior view; swipe-down to dismiss.
   - **SpaceSelectorModal**: Modal-based UI for selecting item's space. Features:
     - Single-select with radio buttons (one space per item)
@@ -261,7 +257,6 @@
     - Used in: DefaultItemView, YouTubeItemView, XItemView, RedditItemView
   - **VideoPlayer**: Expo AV with autoplay, mute, loop, and lazy loading.
   - **ItemView Components**: All item detail views (DefaultItemView, YouTubeItemView, XItemView, NoteItemView, RedditItemView) are reactive to store updates and automatically refresh when item data changes on other devices.  
->>>>>>> f0daf4d8
 - **iOS Sharesheet** (via `expo-share-extension`):  
   - Custom UI with buttons/dropdown for:  
     - Save directly (no space).  
