--- conflicted
+++ resolved
@@ -133,23 +133,15 @@
             disabled={isDeleting}
             activeOpacity={0.7}
           >
-<<<<<<< HEAD
             {isDeleting ? (
               <ActivityIndicator size="small" color="#FF3B30" />
             ) : (
-              <MaterialIcons
-                name="delete-forever"
+              <Ionicons
+                name="trash-bin-outline"
                 size={24}
                 color="#FF3B30"
               />
             )}
-=======
-            <Ionicons
-              name="trash-bin-outline"
-              size={24}
-              color="#FF3B30"
-            />
->>>>>>> 3b67738a
           </TouchableOpacity>
         )}
       </View>
